package xixi_bitcask_kv

import (
	"github.com/XiXi-2024/xixi-bitcask-kv/fio"
	"github.com/XiXi-2024/xixi-bitcask-kv/index"
	"os"
)

type SyncStrategy byte

const (
	No SyncStrategy = iota

	Always // 立即持久化

	Everysec // 每隔 1 秒持久化

	Threshold // 新写入数据量达到阈值持久化 // 由操作系统决定
)

// Options 用户配置项
type Options struct {
	DirPath      string // 数据目录
	DataFileSize int64  // 数据文件最大容量, 单位字节
	// todo 优化点：实现各个持久化策略
	SyncStrategy       SyncStrategy    // 持久化策略
	SyncWrites         bool            // 每次写数据是否立即持久化标识
	BytesPerSync       uint            // 新写入数据量阈值, 未启动策略时为 0
	IndexType          index.IndexType // 索引类型
	FileIOType         fio.FileIOType  // 文件 IO 类型
	DataFileMergeRatio float32         // 执行 merge 的无效数据占比阈值
}

// IteratorOptions 索引迭代器配置项
type IteratorOptions struct {
	// key 过滤前缀, 默认为空
	Prefix []byte
	// 是否降序遍历, 默认为false
	Reverse bool
}

// WriteBatchOptions 批量写入配置项
type WriteBatchOptions struct {
	// 单个批次最大日志记录数量
	MaxBatchNum uint
	// 提交事务时是否立即持久化
	SyncWrites bool
}

// DefaultOptions 默认Options, 供示例程序使用
var DefaultOptions = Options{
	DirPath:            os.TempDir(),
	DataFileSize:       256 * 1024,
	SyncWrites:         false,
	BytesPerSync:       0,
<<<<<<< HEAD
	IndexType:          index.BTreeIndex, // 默认使用 B 树
	FileIOType:         fio.StandardFIO,  // 默认选择 mmap 实现
	DataFileMergeRatio: 0.5,              // 无效数据占一半时清理
=======
	IndexType:          index.Btree,
	FileIOType:         fio.StandardFIO,
	DataFileMergeRatio: 0.5,
>>>>>>> f734e856
}

// DefaultIteratorOptions 默认迭代器Options, 供测试使用
var DefaultIteratorOptions = IteratorOptions{
	Prefix:  nil,
	Reverse: false,
}

// DefaultWriteBatchOptions 默认事务 Options, 供测试使用
var DefaultWriteBatchOptions = WriteBatchOptions{
	MaxBatchNum: 10000,
	SyncWrites:  true,
}<|MERGE_RESOLUTION|>--- conflicted
+++ resolved
@@ -53,15 +53,9 @@
 	DataFileSize:       256 * 1024,
 	SyncWrites:         false,
 	BytesPerSync:       0,
-<<<<<<< HEAD
-	IndexType:          index.BTreeIndex, // 默认使用 B 树
-	FileIOType:         fio.StandardFIO,  // 默认选择 mmap 实现
-	DataFileMergeRatio: 0.5,              // 无效数据占一半时清理
-=======
 	IndexType:          index.Btree,
 	FileIOType:         fio.StandardFIO,
 	DataFileMergeRatio: 0.5,
->>>>>>> f734e856
 }
 
 // DefaultIteratorOptions 默认迭代器Options, 供测试使用
