--- conflicted
+++ resolved
@@ -16,13 +16,10 @@
 	ART
 	// BPTree B+树索引
 	BPTree
-<<<<<<< HEAD
-	// SkipList 跳表索引
+  // HashMap Map索引
+	HashMap
+  // SkipList 跳表索引
 	Skiplist
-=======
-	// HashMap Map索引
-	HashMap
->>>>>>> 479c1649
 )
 
 // Indexer 抽象索引操作接口
@@ -58,13 +55,10 @@
 		return NewART()
 	case BPTree:
 		return NewBPlusTree(dirPath, sync)
-<<<<<<< HEAD
 	case Skiplist:
 		return NewSkipList()
-=======
 	case HashMap:
 		return NewMap()
->>>>>>> 479c1649
 	default:
 		panic("unsupported index type")
 	}
